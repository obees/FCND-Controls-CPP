#include "Common.h"
#include "QuadControl.h"

#include "Utility/SimpleConfig.h"

#include "Utility/StringUtils.h"
#include "Trajectory.h"
#include "BaseController.h"
#include "Math/Mat3x3F.h"

#ifdef __PX4_NUTTX
#include <systemlib/param/param.h>
#endif

void QuadControl::Init()
{
  BaseController::Init();

<<<<<<< HEAD
=======
  // variables needed for integral control
>>>>>>> f1c827ae
  integratedAltitudeError = 0;
    
#ifndef __PX4_NUTTX
  // Load params from simulator parameter system
  ParamsHandle config = SimpleConfig::GetInstance();
   
  // Load parameters (default to 0)
  kpPosXY = config->Get(_config+".kpPosXY", 0);
  kpPosZ = config->Get(_config + ".kpPosZ", 0);
  KiPosZ = config->Get(_config + ".KiPosZ", 0);
     
  kpVelXY = config->Get(_config + ".kpVelXY", 0);
  kpVelZ = config->Get(_config + ".kpVelZ", 0);

  kpBank = config->Get(_config + ".kpBank", 0);
  kpYaw = config->Get(_config + ".kpYaw", 0);

  kpPQR = config->Get(_config + ".kpPQR", V3F());

  maxDescentRate = config->Get(_config + ".maxDescentRate", 100);
  maxAscentRate = config->Get(_config + ".maxAscentRate", 100);
  maxSpeedXY = config->Get(_config + ".maxSpeedXY", 100);
  maxAccelXY = config->Get(_config + ".maxHorizAccel", 100);

  maxTiltAngle = config->Get(_config + ".maxTiltAngle", 100);

  minMotorThrust = config->Get(_config + ".minMotorThrust", 0);
  maxMotorThrust = config->Get(_config + ".maxMotorThrust", 100);
#else
  // load params from PX4 parameter system
  //TODO
  param_get(param_find("MC_PITCH_P"), &Kp_bank);
  param_get(param_find("MC_YAW_P"), &Kp_yaw);
#endif
}

VehicleCommand QuadControl::GenerateMotorCommands(float collThrustCmd, V3F momentCmd)
{
  // Convert a desired 3-axis moment and collective thrust command to 
  //   individual motor thrust commands
  // INPUTS: 
  //   desCollectiveThrust: desired collective thrust [N]
  //   desMoment: desired rotation moment about each axis [N m]
  // OUTPUT:
  //   set class member variable cmd (class variable for graphing) where
  //   cmd.desiredThrustsN[0..3]: motor commands, in [N]

  // HINTS: 
  // - you can access parts of desMoment via e.g. desMoment.x
  // You'll need the arm length parameter L, and the drag/thrust ratio kappa

  ////////////////////////////// BEGIN STUDENT CODE ///////////////////////////

  cmd.desiredThrustsN[0] = mass * 9.81f / 4.f; // front left
  cmd.desiredThrustsN[1] = mass * 9.81f / 4.f; // front right
  cmd.desiredThrustsN[2] = mass * 9.81f / 4.f; // rear left
  cmd.desiredThrustsN[3] = mass * 9.81f / 4.f; // rear right

  /////////////////////////////// END STUDENT CODE ////////////////////////////

  return cmd;
}

V3F QuadControl::BodyRateControl(V3F pqrCmd, V3F pqr)
{
  // Calculate a desired 3-axis moment given a desired and current body rate
  // INPUTS: 
  //   pqrCmd: desired body rates [rad/s]
  //   pqr: current or estimated body rates [rad/s]
  // OUTPUT:
  //   return a V3F containing the desired moments for each of the 3 axes

  // HINTS: 
  //  - you can use V3Fs just like scalars: V3F a(1,1,1), b(2,3,4), c; c=a-b;
  //  - you'll need parameters for moments of inertia Ixx, Iyy, Izz
  //  - you'll also need the gain parameter kpPQR (it's a V3F)

  V3F momentCmd;

  ////////////////////////////// BEGIN STUDENT CODE ///////////////////////////

  

  /////////////////////////////// END STUDENT CODE ////////////////////////////

  return momentCmd;
}

// returns a desired roll and pitch rate 
V3F QuadControl::RollPitchControl(V3F accelCmd, Quaternion<float> attitude, float collThrustCmd)
{
  // Calculate a desired pitch and roll angle rates based on a desired global
  //   lateral acceleration, the current attitude of the quad, and desired
  //   collective thrust command
  // INPUTS: 
  //   accelCmd: desired acceleration in global XY coordinates [m/s2]
  //   attitude: current or estimated attitude of the vehicle
  //   collThrustCmd: desired collective thrust of the quad [N]
  // OUTPUT:
  //   return a V3F containing the desired pitch and roll rates. The Z
  //     element of the V3F should be left at its default value (0)

  // HINTS: 
  //  - we already provide rotation matrix R: to get element R[1,2] (python) use R(1,2) (C++)
  //  - you'll need the roll/pitch gain kpBank
  //  - collThrustCmd is a force in Newtons! You'll likely want to convert it to acceleration first

  V3F pqrCmd;
  Mat3x3F R = attitude.RotationMatrix_IwrtB();

  ////////////////////////////// BEGIN STUDENT CODE ///////////////////////////



  /////////////////////////////// END STUDENT CODE ////////////////////////////

  return pqrCmd;
}

float QuadControl::AltitudeControl(float posZCmd, float velZCmd, float posZ, float velZ, Quaternion<float> attitude, float accelZCmd, float dt)
{
  // Calculate desired quad thrust based on altitude setpoint, actual altitude,
  //   vertical velocity setpoint, actual vertical velocity, and a vertical 
  //   acceleration feed-forward command
  // INPUTS: 
  //   posZCmd, velZCmd: desired vertical position and velocity in NED [m]
  //   posZ, velZ: current vertical position and velocity in NED [m]
  //   accelZCmd: feed-forward vertical acceleration in NED [m/s2]
<<<<<<< HEAD
  //   dt: the time step between measurements [seconds]
=======
  //   dt: the time step of the measurements [seconds]
>>>>>>> f1c827ae
  // OUTPUT:
  //   return a collective thrust command in [N]

  // HINTS: 
  //  - we already provide rotation matrix R: to get element R[1,2] (python) use R(1,2) (C++)
  //  - you'll need the gain parameters kpPosZ and kpVelZ
  //  - maxAscentRate and maxDescentRate are maximum vertical speeds. Note they're both >=0!
  //  - make sure to return a force, not an acceleration
  //  - remember that for an upright quad in NED, thrust should be HIGHER if the desired Z acceleration is LOWER

  Mat3x3F R = attitude.RotationMatrix_IwrtB();
  float thrust = 0;

  ////////////////////////////// BEGIN STUDENT CODE ///////////////////////////



  /////////////////////////////// END STUDENT CODE ////////////////////////////
<<<<<<< HEAD
=======

  /////////////////////////////// BEGIN SOLUTION //////////////////////////////

  velZCmd += kpPosZ * (posZCmd - posZ);

  integratedAltitudeError += (posZCmd - posZ) * dt;

  velZCmd = CONSTRAIN(velZCmd, -maxAscentRate, maxDescentRate);

  float desAccel = kpVelZ * (velZCmd - velZ) + KiPosZ * integratedAltitudeError + accelZCmd - 9.81f;

  thrust = -(desAccel / R(2, 2) * mass);

  //////////////////////////////// END SOLUTION ///////////////////////////////
>>>>>>> f1c827ae
  
  return thrust;
}

// returns a desired acceleration in global frame
V3F QuadControl::LateralPositionControl(V3F posCmd, V3F velCmd, V3F pos, V3F vel, V3F accelCmd)
{
  // Calculate a desired horizontal acceleration based on 
  //  desired lateral position/velocity/acceleration and current pose
  // INPUTS: 
  //   posCmd: desired position, in NED [m]
  //   velCmd: desired velocity, in NED [m/s]
  //   pos: current position, NED [m]
  //   vel: current velocity, NED [m/s]
  //   accelCmd: desired acceleration, NED [m/s2]
  // OUTPUT:
  //   return a V3F with desired horizontal accelerations. 
  //     the Z component should be 0
  // HINTS: 
  //  - use fmodf(foo,b) to constrain float foo to range [0,b]
  //  - use the gain parameters kpPosXY and kpVelXY
  //  - make sure you cap the horizontal velocity and acceleration
  //    to maxSpeedXY and maxAccelXY

  // make sure we don't have any incoming z-component
  accelCmd.z = 0;
  velCmd.z = 0;
  posCmd.z = pos.z;

  ////////////////////////////// BEGIN STUDENT CODE ///////////////////////////

  

  /////////////////////////////// END STUDENT CODE ////////////////////////////

  return accelCmd;
}

// returns desired yaw rate
float QuadControl::YawControl(float yawCmd, float yaw)
{
  // Calculate a desired yaw rate to control yaw to yawCmd
  // INPUTS: 
  //   yawCmd: commanded yaw [rad]
  //   yaw: current yaw [rad]
  // OUTPUT:
  //   return a desired yaw rate [rad/s]
  // HINTS: 
  //  - use fmodf(foo,b) to constrain float foo to range [0,b]
  //  - use the yaw control gain parameter kpYaw

  float yawRateCmd=0;
  ////////////////////////////// BEGIN STUDENT CODE ///////////////////////////


  /////////////////////////////// END STUDENT CODE ////////////////////////////

  return yawRateCmd;

}

VehicleCommand QuadControl::RunControl(float dt, float simTime)
{
  curTrajPoint = GetNextTrajectoryPoint(simTime);

  float collThrustCmd = AltitudeControl(curTrajPoint.position.z, curTrajPoint.velocity.z, estPos.z, estVel.z, estAtt, curTrajPoint.accel.z, dt);

  // reserve some thrust margin for angle control
  float thrustMargin = .1f*(maxMotorThrust - minMotorThrust);
  collThrustCmd = CONSTRAIN(collThrustCmd, (minMotorThrust+ thrustMargin)*4.f, (maxMotorThrust-thrustMargin)*4.f);
  
  V3F desAcc = LateralPositionControl(curTrajPoint.position, curTrajPoint.velocity, estPos, estVel, curTrajPoint.accel);
  
  V3F desOmega = RollPitchControl(desAcc, estAtt, collThrustCmd);
  desOmega.z = YawControl(curTrajPoint.attitude.Yaw(), estAtt.Yaw());

  V3F desMoment = BodyRateControl(desOmega, estOmega);

  return GenerateMotorCommands(collThrustCmd, desMoment);
}<|MERGE_RESOLUTION|>--- conflicted
+++ resolved
@@ -16,10 +16,7 @@
 {
   BaseController::Init();
 
-<<<<<<< HEAD
-=======
   // variables needed for integral control
->>>>>>> f1c827ae
   integratedAltitudeError = 0;
     
 #ifndef __PX4_NUTTX
@@ -148,11 +145,7 @@
   //   posZCmd, velZCmd: desired vertical position and velocity in NED [m]
   //   posZ, velZ: current vertical position and velocity in NED [m]
   //   accelZCmd: feed-forward vertical acceleration in NED [m/s2]
-<<<<<<< HEAD
-  //   dt: the time step between measurements [seconds]
-=======
   //   dt: the time step of the measurements [seconds]
->>>>>>> f1c827ae
   // OUTPUT:
   //   return a collective thrust command in [N]
 
@@ -171,23 +164,6 @@
 
 
   /////////////////////////////// END STUDENT CODE ////////////////////////////
-<<<<<<< HEAD
-=======
-
-  /////////////////////////////// BEGIN SOLUTION //////////////////////////////
-
-  velZCmd += kpPosZ * (posZCmd - posZ);
-
-  integratedAltitudeError += (posZCmd - posZ) * dt;
-
-  velZCmd = CONSTRAIN(velZCmd, -maxAscentRate, maxDescentRate);
-
-  float desAccel = kpVelZ * (velZCmd - velZ) + KiPosZ * integratedAltitudeError + accelZCmd - 9.81f;
-
-  thrust = -(desAccel / R(2, 2) * mass);
-
-  //////////////////////////////// END SOLUTION ///////////////////////////////
->>>>>>> f1c827ae
   
   return thrust;
 }
